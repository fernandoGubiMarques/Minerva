import warnings
from enum import Enum
from typing import Optional, Tuple

import lightning as L
import torch
from torch import nn
from torchmetrics import JaccardIndex

from minerva.models.nets.vit import _VisionTransformerBackbone
from minerva.utils.upsample import Upsample, resize


class _SETRUPHead(nn.Module):
    """Naive upsampling head and Progressive upsampling head of SETR.

    Naive or PUP head of `SETR  <https://arxiv.org/pdf/2012.15840.pdf>`_.

    """

    def __init__(
        self,
        channels: int,
        in_channels: int,
        num_classes: int,
        norm_layer: nn.Module,
        conv_norm: nn.Module,
        conv_act: nn.Module,
        num_convs: int,
        up_scale: int,
        kernel_size: int,
        align_corners: bool,
        dropout: float,
        interpolate_mode: str,
    ):
        """
        Initializes the SETR model.

        Parameters
        ----------
        channels : int
            Number of output channels.
        in_channels : int
            Number of input channels.
        num_classes : int
            Number of output classes.
        norm_layer : nn.Module
            Normalization layer.
        conv_norm : nn.Module
            Convolutional normalization layer.
        conv_act : nn.Module
            Convolutional activation layer.
        num_convs : int
            Number of convolutional layers.
        up_scale : int
            Upsampling scale factor.
        kernel_size : int
            Kernel size for convolutional layers.
        align_corners : bool
            Whether to align corners during upsampling.
        dropout : float
            Dropout rate.
        interpolate_mode : str
            Interpolation mode for upsampling.

        Raises
        ------
        AssertionError
            If kernel_size is not 1 or 3.
        """
        assert kernel_size in [1, 3], "kernel_size must be 1 or 3."

        super().__init__()

        self.num_classes = num_classes
        self.out_channels = channels
        self.cls_seg = nn.Conv2d(channels, self.num_classes, 1)
        self.norm = norm_layer
        conv_norm = conv_norm
        conv_act = conv_act
        self.dropout = nn.Dropout2d(dropout) if dropout > 0 != None else None

        self.up_convs = nn.ModuleList()

        for _ in range(num_convs):
            self.up_convs.append(
                nn.Sequential(
                    nn.Conv2d(
                        in_channels,
                        self.out_channels,
                        kernel_size,
                        padding=kernel_size // 2,
                        bias=False,
                    ),
                    conv_norm,
                    conv_act,
                    Upsample(
                        scale_factor=up_scale,
                        mode=interpolate_mode,
                        align_corners=align_corners,
                    ),
                )
            )
            in_channels = self.out_channels

    def forward(self, x):
        n, c, h, w = x.shape

        x = x.reshape(n, c, h * w).transpose(1, 2).contiguous()
        x = self.norm(x)
        x = x.transpose(1, 2).reshape(n, c, h, w).contiguous()

        for up_conv in self.up_convs:
            x = up_conv(x)

        if self.dropout is not None:
            x = self.dropout(x)
        out = self.cls_seg(x)

        return out


class _SETRMLAHead(nn.Module):
    """Multi level feature aggretation head of SETR.

    MLA head of `SETR  <https://arxiv.org/pdf/2012.15840.pdf>`_.
    """

    def __init__(
        self,
        channels: int,
        conv_norm: Optional[nn.Module],
        conv_act: Optional[nn.Module],
        in_channels: list[int],
        out_channels: int,
        num_classes: int,
        mla_channels: int = 128,
        up_scale: int = 4,
        kernel_size: int = 3,
        align_corners: bool = True,
        dropout: float = 0.1,
        threshold: Optional[float] = None,
    ):
        super().__init__()

        if out_channels is None:
            if num_classes == 2:
                warnings.warn(
                    "For binary segmentation, we suggest using"
                    "`out_channels = 1` to define the output"
                    "channels of segmentor, and use `threshold`"
                    "to convert `seg_logits` into a prediction"
                    "applying a threshold"
                )
            out_channels = num_classes

        if out_channels != num_classes and out_channels != 1:
            raise ValueError(
                "out_channels should be equal to num_classes,"
                "except binary segmentation set out_channels == 1 and"
                f"num_classes == 2, but got out_channels={out_channels}"
                f"and num_classes={num_classes}"
            )

        if out_channels == 1 and threshold is None:
            threshold = 0.3
            warnings.warn("threshold is not defined for binary, and defaults to 0.3")

        self.num_classes = num_classes
        self.out_channels = out_channels
        self.threshold = threshold
        conv_norm = (
            conv_norm if conv_norm is not None else nn.SyncBatchNorm(mla_channels)
        )
        conv_act = conv_act if conv_act is not None else nn.ReLU()
        self.dropout = nn.Dropout2d(dropout) if dropout > 0 != None else None
        self.cls_seg = nn.Conv2d(channels, out_channels, 1)

        num_inputs = len(in_channels)

        self.up_convs = nn.ModuleList()
        for i in range(num_inputs):
            self.up_convs.append(
                nn.Sequential(
                    nn.Conv2d(
                        in_channels[i],
                        mla_channels,
                        kernel_size,
                        padding=kernel_size // 2,
                        bias=False,
                    ),
                    conv_norm,
                    conv_act,
                    nn.Conv2d(
                        mla_channels,
                        mla_channels,
                        kernel_size,
                        padding=kernel_size // 2,
                        bias=False,
                    ),
                    conv_norm,
                    conv_act,
                    Upsample(
                        scale_factor=up_scale,
                        mode="bilinear",
                        align_corners=align_corners,
                    ),
                )
            )

    def forward(self, x):
        outs = []
        for x, up_conv in zip(x, self.up_convs):
            outs.append(up_conv(x))
        out = torch.cat(outs, dim=1)
        if self.dropout is not None:
            out = self.dropout(out)
        out = self.cls_seg(out)
        return out


class _SetR_PUP(nn.Module):

    def __init__(
        self,
        image_size: int | tuple[int, int],
        patch_size: int,
        num_layers: int,
        num_heads: int,
        hidden_dim: int,
        mlp_dim: int,
        num_convs: int,
        num_classes: int,
        decoder_channels: int,
        up_scale: int,
        encoder_dropout: float,
        kernel_size: int,
        decoder_dropout: float,
        norm_layer: nn.Module,
        interpolate_mode: str,
        conv_norm: nn.Module,
        conv_act: nn.Module,
        align_corners: bool,
        aux_output: bool = False,
        aux_output_layers: list[int] | None = None,
    ):
        """
        Initializes the SETR PUP model.

        Parameters
        ----------
        image_size : int or tuple[int, int]
            The size of the input image.
        patch_size : int
            The size of each patch in the input image.
        num_layers : int
            The number of layers in the transformer encoder.
        num_heads : int
            The number of attention heads in the transformer encoder.
        hidden_dim : int
            The hidden dimension of the transformer encoder.
        mlp_dim : int
            The dimension of the feed-forward network in the transformer encoder.
        num_convs : int
            The number of convolutional layers in the decoder.
        num_classes : int
            The number of output classes.
        decoder_channels : int
            The number of channels in the decoder.
        up_scale : int
            The scale factor for upsampling in the decoder.
        encoder_dropout : float
            The dropout rate for the transformer encoder.
        kernel_size : int
            The kernel size for the convolutional layers in the decoder.
        decoder_dropout : float
            The dropout rate for the decoder.
        norm_layer : nn.Module
            The normalization layer to be used.
        interpolate_mode : str
            The mode for interpolation during upsampling.
        conv_norm : nn.Module
            The normalization layer to be used in the decoder convolutional layers.
        conv_act : nn.Module
            The activation function to be used in the decoder convolutional layers.
        align_corners : bool
            Whether to align corners during upsampling.

        """
        super().__init__()
        if aux_output:
            assert aux_output_layers is not None, "aux_output_layers must be provided."
            assert (
                len(aux_output_layers) == 3
            ), "aux_output_layers must have 3 values. Only 3 aux heads are supported."

        self.aux_output = aux_output
        self.aux_output_layers = aux_output_layers

        self.encoder = _VisionTransformerBackbone(
            image_size=image_size,
            patch_size=patch_size,
            num_layers=num_layers,
            num_heads=num_heads,
            hidden_dim=hidden_dim,
            mlp_dim=mlp_dim,
            num_classes=num_classes,
            dropout=encoder_dropout,
            aux_output=aux_output,
            aux_output_layers=aux_output_layers,
        )

        self.decoder = _SETRUPHead(
            channels=decoder_channels,
            in_channels=hidden_dim,
            num_classes=num_classes,
            num_convs=num_convs,
            up_scale=up_scale,
            kernel_size=kernel_size,
            align_corners=align_corners,
            dropout=decoder_dropout,
            conv_norm=conv_norm,
            conv_act=conv_act,
            interpolate_mode=interpolate_mode,
            norm_layer=norm_layer,
        )

        self.aux_head1 = _SETRUPHead(
            channels=decoder_channels,
            in_channels=hidden_dim,
            num_classes=num_classes,
            num_convs=num_convs,
            up_scale=up_scale,
            kernel_size=kernel_size,
            align_corners=align_corners,
            dropout=decoder_dropout,
            conv_norm=conv_norm,
            conv_act=conv_act,
            interpolate_mode=interpolate_mode,
            norm_layer=norm_layer,
        )

        self.aux_head2 = _SETRUPHead(
            channels=decoder_channels,
            in_channels=hidden_dim,
            num_classes=num_classes,
            num_convs=num_convs,
            up_scale=up_scale,
            kernel_size=kernel_size,
            align_corners=align_corners,
            dropout=decoder_dropout,
            conv_norm=conv_norm,
            conv_act=conv_act,
            interpolate_mode=interpolate_mode,
            norm_layer=norm_layer,
        )

        self.aux_head3 = _SETRUPHead(
            channels=decoder_channels,
            in_channels=hidden_dim,
            num_classes=num_classes,
            num_convs=num_convs,
            up_scale=up_scale,
            kernel_size=kernel_size,
            align_corners=align_corners,
            dropout=decoder_dropout,
            conv_norm=conv_norm,
            conv_act=conv_act,
            interpolate_mode=interpolate_mode,
            norm_layer=norm_layer,
        )

    def forward(self, x: torch.Tensor):

        if self.aux_output:
            x, aux_results = self.encoder(x)
            x_aux1 = self.aux_head1(aux_results[0])
            x_aux2 = self.aux_head2(aux_results[1])
            x_aux3 = self.aux_head3(aux_results[2])
            x = self.decoder(x)
            return x, x_aux1, x_aux2, x_aux3

        x = self.encoder(x)
        x = self.decoder(x)
        return x


class MetricTypeSetR(Enum):
    """Type of metric to be used for evaluation.

    Type of metric to be used for evaluation in the `SETR` model.
    """

    mIoU = "mIoU"

    def get_metric(self, **kwargs) -> nn.Module:
        """Get the metric object.

        Returns
        -------
        nn.Module
            The metric object.
        """

        if self == MetricTypeSetR.mIoU:
            task = kwargs.get("task", "segmentation")
            num_classes = kwargs.get("num_classes")
            avrege = kwargs.get("average", "macro")
            return JaccardIndex(task=task, num_classes=num_classes, average=avrege)
        raise ValueError(f"Invalid metric type: {self}")


class SETR_PUP(L.LightningModule):

    def __init__(
        self,
        image_size: int | tuple[int, int] = 512,
        patch_size: int = 16,
        num_layers: int = 24,
        num_heads: int = 16,
        hidden_dim: int = 1024,
        mlp_dim: int = 4096,
        encoder_dropout: float = 0.1,
        num_classes: int = 1000,
        norm_layer: Optional[nn.Module] = None,
        decoder_channels: int = 256,
        num_convs: int = 4,
        up_scale: int = 2,
        kernel_size: int = 3,
        align_corners: bool = False,
        decoder_dropout: float = 0.1,
        conv_norm: Optional[nn.Module] = None,
        conv_act: Optional[nn.Module] = None,
        interpolate_mode: str = "bilinear",
        loss_fn: Optional[nn.Module] = None,
<<<<<<< HEAD
        log_train_metrics: bool = False,
        train_metrics: Optional[nn.Module] = None,
        log_val_metrics: bool = False,
        val_metrics: Optional[nn.Module] = None,
        log_test_metrics: bool = False,
        test_metrics: Optional[nn.Module] = None,
=======
        aux_output: bool = True,
        aux_output_layers: list[int] | None = [9, 14, 19],
        aux_weights: list[float] = [0.4, 0.4, 0.4],
>>>>>>> c85b6e62
    ):
        """
        Initializes the SetR model.

        Parameters
        ----------
        image_size : int or tuple[int, int]
            The input image size. Defaults to 512.
        patch_size : int
            The size of each patch. Defaults to 16.
        num_layers : int
            The number of layers in the transformer encoder. Defaults to 24.
        num_heads : int
            The number of attention heads in the transformer encoder. Defaults to 16.
        hidden_dim : int
            The hidden dimension of the transformer encoder. Defaults to 1024.
        mlp_dim : int
            The dimension of the MLP layers in the transformer encoder. Defaults to 4096.
        encoder_dropout : float
            The dropout rate for the transformer encoder. Defaults to 0.1.
        num_classes : int
            The number of output classes. Defaults to 1000.
        norm_layer : nn.Module, optional
            The normalization layer to be used in the decoder. Defaults to None.
        decoder_channels : int
            The number of channels in the decoder. Defaults to 256.
        num_convs : int
            The number of convolutional layers in the decoder. Defaults to 4.
        up_scale : int
            The scale factor for upsampling in the decoder. Defaults to 2.
        kernel_size : int
            The kernel size for convolutional layers in the decoder. Defaults to 3.
        align_corners : bool
            Whether to align corners during interpolation in the decoder. Defaults to False.
        decoder_dropout : float
            The dropout rate for the decoder. Defaults to 0.1.
        conv_norm : nn.Module, optional
            The normalization layer to be used in the convolutional layers of the decoder. Defaults to None.
        conv_act : nn.Module, optional
            The activation function to be used in the convolutional layers of the decoder. Defaults to None.
        interpolate_mode : str
            The interpolation mode for upsampling in the decoder. Defaults to "bilinear".
        loss_fn : nn.Module, optional
            The loss function to be used during training. Defaults to None.
        log_metrics : bool
            Whether to log metrics during training. Defaults to True.
        metrics : list[MetricTypeSetR], optional
            The metrics to be used for evaluation. Defaults to [MetricTypeSetR.mIoU, MetricTypeSetR.mIoU, MetricTypeSetR.mIoU].

        """
        super().__init__()
        self.loss_fn = loss_fn if loss_fn is not None else nn.CrossEntropyLoss()
        norm_layer = norm_layer if norm_layer is not None else nn.LayerNorm(hidden_dim)
        conv_norm = (
            conv_norm if conv_norm is not None else nn.SyncBatchNorm(decoder_channels)
        )
        conv_act = conv_act if conv_act is not None else nn.ReLU()

        if aux_output:
            assert aux_output_layers is not None, "aux_output_layers must be provided."
            assert (
                len(aux_output_layers) == 3
            ), "aux_output_layers must have 3 values. Only 3 aux heads are supported."
            assert len(aux_weights) == len(
                aux_output_layers
            ), "aux_weights must have the same length as aux_output_layers."

        self.num_classes = num_classes
        self.aux_weights = aux_weights

        self.log_train_metrics = log_train_metrics
        self.log_val_metrics = log_val_metrics
        self.log_test_metrics = log_test_metrics

        if log_train_metrics:
            assert (
                train_metrics is not None
            ), "train_metrics must be provided if log_train_metrics is True"
            self.train_metrics = train_metrics

        if log_val_metrics:
            assert (
                val_metrics is not None
            ), "val_metrics must be provided if log_val_metrics is True"
            self.val_metrics = val_metrics

        if log_test_metrics:
            assert (
                test_metrics is not None
            ), "test_metrics must be provided if log_test_metrics is True"
            self.test_metrics = test_metrics

        self.model = _SetR_PUP(
            image_size=image_size,
            patch_size=patch_size,
            num_layers=num_layers,
            num_heads=num_heads,
            hidden_dim=hidden_dim,
            mlp_dim=mlp_dim,
            num_classes=num_classes,
            num_convs=num_convs,
            up_scale=up_scale,
            kernel_size=kernel_size,
            conv_norm=conv_norm,
            conv_act=conv_act,
            decoder_channels=decoder_channels,
            encoder_dropout=encoder_dropout,
            decoder_dropout=decoder_dropout,
            norm_layer=norm_layer,
            interpolate_mode=interpolate_mode,
            align_corners=align_corners,
            aux_output=aux_output,
            aux_output_layers=aux_output_layers,
        )

        self.train_step_outputs = []
        self.train_step_labels = []

        self.val_step_outputs = []
        self.val_step_labels = []

        self.test_step_outputs = []
        self.test_step_labels = []

    def forward(self, x: torch.Tensor) -> torch.Tensor:
        return self.model(x)

    def _loss_func(
        self,
        y_hat: (
            torch.Tensor | Tuple[torch.Tensor, torch.Tensor, torch.Tensor, torch.Tensor]
        ),
        y: torch.Tensor,
    ) -> torch.Tensor:
        """Calculate the loss between the output and the input data.

        Parameters
        ----------
        y_hat : torch.Tensor
            The output data from the forward pass.
        y : torch.Tensor
            The input data/label.

        Returns
        -------
        torch.Tensor
            The loss value.
        """
<<<<<<< HEAD
=======
        if isinstance(y_hat, tuple):
            y_hat, y_aux1, y_aux2, y_aux3 = y_hat
            loss = self.loss_fn(y_hat, y.long())
            loss_aux1 = self.loss_fn(y_aux1, y.long())
            loss_aux2 = self.loss_fn(y_aux2, y.long())
            loss_aux3 = self.loss_fn(y_aux3, y.long())
            return (
                loss
                + (loss_aux1 * self.aux_weights[0])
                + (loss_aux2 * self.aux_weights[1])
                + (loss_aux3 * self.aux_weights[2])
            )

>>>>>>> c85b6e62
        loss = self.loss_fn(y_hat, y.long())
        return loss

    def _single_step(self, batch: torch.Tensor, batch_idx: int, step_name: str):
        """Perform a single step of the training/validation loop.

        Parameters
        ----------
        batch : torch.Tensor
            The input data.
        batch_idx : int
            The index of the batch.
        step_name : str
            The name of the step, either "train" or "val".

        Returns
        -------
        torch.Tensor
            The loss value.
        """
        x, y = batch
        y_hat = self.model(x.float())
        loss = self._loss_func(y_hat[0], y.squeeze(1))

        if step_name == "train":
            self.train_step_outputs.append(y_hat[0])
            self.train_step_labels.append(y)
        elif step_name == "val":
            self.val_step_outputs.append(y_hat[0])
            self.val_step_labels.append(y)
        elif step_name == "test":
            self.test_step_outputs.append(y_hat[0])
            self.test_step_labels.append(y)

        self.log_dict(
            {
                f"{step_name}_loss": loss,
            },
            on_step=True,
            on_epoch=True,
            prog_bar=True,
            logger=True,
        )

        return loss

    def on_train_epoch_end(self):
        if self.log_train_metrics:
            y_hat = torch.cat(self.train_step_outputs)
            y = torch.cat(self.train_step_labels)
            preds = torch.argmax(y_hat, dim=1, keepdim=True)
            self.train_metrics(preds, y)
            mIoU = self.train_metrics.compute()

            self.log_dict(
                {
                    f"train_metrics": mIoU,
                },
                on_step=False,
                on_epoch=True,
                prog_bar=True,
                logger=True,
            )
        self.train_step_outputs.clear()
        self.train_step_labels.clear()

    def on_validation_epoch_end(self):
        if self.log_val_metrics:
            y_hat = torch.cat(self.val_step_outputs)
            y = torch.cat(self.val_step_labels)
            preds = torch.argmax(y_hat, dim=1, keepdim=True)
            self.val_metrics(preds, y)
            mIoU = self.val_metrics.compute()

            self.log_dict(
                {
                    f"val_metrics": mIoU,
                },
                on_step=False,
                on_epoch=True,
                prog_bar=True,
                logger=True,
            )
        self.val_step_outputs.clear()
        self.val_step_labels.clear()

    def on_test_epoch_end(self):
        if self.log_test_metrics:
            y_hat = torch.cat(self.test_step_outputs)
            y = torch.cat(self.test_step_labels)
            preds = torch.argmax(y_hat, dim=1, keepdim=True)
            self.test_metrics(preds, y)
            mIoU = self.test_metrics.compute()
            self.log_dict(
                {
                    f"test_metrics": mIoU,
                },
                on_step=False,
                on_epoch=True,
                prog_bar=True,
                logger=True,
            )
        self.test_step_outputs.clear()
        self.test_step_labels.clear()

    def training_step(self, batch: torch.Tensor, batch_idx: int):
        return self._single_step(batch, batch_idx, "train")

    def validation_step(self, batch: torch.Tensor, batch_idx: int):
        return self._single_step(batch, batch_idx, "val")

    def test_step(self, batch: torch.Tensor, batch_idx: int):
        return self._single_step(batch, batch_idx, "test")

    def predict_step(
        self, batch: torch.Tensor, batch_idx: int, dataloader_idx: int | None = None
    ):
        x, _ = batch
        return self.model(x)

    def configure_optimizers(self):
        return torch.optim.Adam(self.model.parameters(), lr=1e-3)<|MERGE_RESOLUTION|>--- conflicted
+++ resolved
@@ -433,18 +433,15 @@
         conv_act: Optional[nn.Module] = None,
         interpolate_mode: str = "bilinear",
         loss_fn: Optional[nn.Module] = None,
-<<<<<<< HEAD
         log_train_metrics: bool = False,
         train_metrics: Optional[nn.Module] = None,
         log_val_metrics: bool = False,
         val_metrics: Optional[nn.Module] = None,
         log_test_metrics: bool = False,
         test_metrics: Optional[nn.Module] = None,
-=======
         aux_output: bool = True,
         aux_output_layers: list[int] | None = [9, 14, 19],
-        aux_weights: list[float] = [0.4, 0.4, 0.4],
->>>>>>> c85b6e62
+        aux_weights: list[float] = [0.3, 0.3, 0.3],
     ):
         """
         Initializes the SetR model.
@@ -593,8 +590,6 @@
         torch.Tensor
             The loss value.
         """
-<<<<<<< HEAD
-=======
         if isinstance(y_hat, tuple):
             y_hat, y_aux1, y_aux2, y_aux3 = y_hat
             loss = self.loss_fn(y_hat, y.long())
@@ -607,8 +602,6 @@
                 + (loss_aux2 * self.aux_weights[1])
                 + (loss_aux3 * self.aux_weights[2])
             )
-
->>>>>>> c85b6e62
         loss = self.loss_fn(y_hat, y.long())
         return loss
 
