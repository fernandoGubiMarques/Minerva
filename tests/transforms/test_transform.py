--- conflicted
+++ resolved
@@ -3,11 +3,7 @@
 import numpy as np
 import pytest
 
-<<<<<<< HEAD
 from minerva.transforms import Flip, TransformPipeline, _Transform
-=======
-from sslt.transforms import Flip, PerlinMasker, TransformPipeline, _Transform
->>>>>>> 7927a74d
 
 
 def test_transform_pipeline():
